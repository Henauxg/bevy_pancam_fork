[package]
authors = ["Johan Helsing <johanhelsing@gmail.com>"]
categories = ["game-development"]
description = "A camera that allows panning by dragging with the mouse"
edition = "2021"
keywords = ["gamedev", "bevy"]
license = "MIT OR Apache-2.0"
name = "bevy_pancam"
readme = "readme.md"
repository = "https://github.com/johanhelsing/bevy_pancam"
version = "0.4.0"

[dependencies]
<<<<<<< HEAD
bevy = { git = "https://github.com/bevyengine/bevy", branch = "main", features = ["render"], default-features = false }

[dev-dependencies]
bevy = { git = "https://github.com/bevyengine/bevy", branch = "main", features = ["render"] }
=======
bevy = {version = "0.7", features = ["render"], default-features = false}

[dev-dependencies]
bevy = {version = "0.7", default-features = false, features = [
  "render",
  "bevy_winit",
  "x11", # github actions runners don't have libxkbcommon installed, so can't use wayland
]}
>>>>>>> 39d3a5ab
rand = "0.8"<|MERGE_RESOLUTION|>--- conflicted
+++ resolved
@@ -11,19 +11,12 @@
 version = "0.4.0"
 
 [dependencies]
-<<<<<<< HEAD
-bevy = { git = "https://github.com/bevyengine/bevy", branch = "main", features = ["render"], default-features = false }
+bevy = {git = "https://github.com/bevyengine/bevy", branch = "main", features = ["render"], default-features = false}
 
 [dev-dependencies]
-bevy = { git = "https://github.com/bevyengine/bevy", branch = "main", features = ["render"] }
-=======
-bevy = {version = "0.7", features = ["render"], default-features = false}
-
-[dev-dependencies]
-bevy = {version = "0.7", default-features = false, features = [
+bevy = {git = "https://github.com/bevyengine/bevy", branch = "main", default-features = false, features = [
   "render",
   "bevy_winit",
   "x11", # github actions runners don't have libxkbcommon installed, so can't use wayland
 ]}
->>>>>>> 39d3a5ab
 rand = "0.8"